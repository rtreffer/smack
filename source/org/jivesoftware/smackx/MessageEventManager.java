--- conflicted
+++ resolved
@@ -54,11 +54,7 @@
     /**
      * Creates a new message event manager.
      *
-<<<<<<< HEAD
-     * @param con a Connection to a XMPP server.
-=======
      * @param con a Connection.
->>>>>>> 8a82e162
      */
     public MessageEventManager(Connection con) {
         this.con = con;
